--- conflicted
+++ resolved
@@ -1,6 +1,13 @@
 ## Changelog
 
-<<<<<<< HEAD
+### 2.1.10.2 (in progress)
+
+Merged from 2.0 branch:
+
+- [bug] JAVA-1179: Request objects should be copied when executed.
+- [improvement] JAVA-1182: Throw error when synchronous call made on I/O thread.
+
+
 ### 2.1.10.1
 
 - [bug] JAVA-1152: Fix NPE at ControlConnection.refreshNodeListAndTokenMap().
@@ -392,16 +399,13 @@
 - [bug] Make metadata parsing more lenient (JAVA-377, JAVA-391)
 
 
-### 2.0.13 (in progress)
-=======
-### 2.0.12.2 (in progress)
+### 2.0.12.2
 
 - [bug] JAVA-1179: Request objects should be copied when executed.
 - [improvement] JAVA-1182: Throw error when synchronous call made on I/O thread.
 
 
 ### 2.0.12.1
->>>>>>> 3fc30623
 
 - [bug] JAVA-994: Don't call on(Up|Down|Add|Remove) methods if Cluster is closed/closing.
 - [improvement] JAVA-805: Document that metrics are null until Cluster is initialized.
