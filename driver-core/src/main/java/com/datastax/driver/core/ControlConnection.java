--- conflicted
+++ resolved
@@ -33,11 +33,7 @@
 
 import static com.datastax.driver.core.SchemaElement.*;
 
-<<<<<<< HEAD
-class ControlConnection {
-=======
-class ControlConnection implements Host.StateListener, Connection.Owner {
->>>>>>> 7c8afa1f
+class ControlConnection implements Connection.Owner {
 
     private static final Logger logger = LoggerFactory.getLogger(ControlConnection.class);
 
@@ -268,17 +264,13 @@
             refreshNodeListAndTokenMap(connection, cluster, isInitialConnection, true);
 
             logger.debug("[Control connection] Refreshing schema");
-<<<<<<< HEAD
-            refreshSchema(connection, null, null, null, null, cluster, isInitialConnection);
-=======
-            refreshSchema(connection, null, null, null, cluster);
+            refreshSchema(connection, null, null, null, null, cluster);
 
             // We need to refresh the node list again;
             // We want that because the token map was not properly initialized by the first call above,
             // since it requires the list of keyspaces to be loaded.
             refreshNodeListAndTokenMap(connection, cluster, false, true);
 
->>>>>>> 7c8afa1f
             return connection;
         } catch (BusyConnectionException e) {
             connection.closeAsync().force();
@@ -307,16 +299,12 @@
             // At startup, when we add the initial nodes, this will be null, which is ok
             if (c == null || c.isClosed())
                 return;
-<<<<<<< HEAD
-            refreshSchema(c, targetType, targetKeyspace, targetName, signature, cluster, false);
-=======
-            refreshSchema(c, targetType, targetKeyspace, targetName, cluster);
+            refreshSchema(c, targetType, targetKeyspace, targetName, signature, cluster);
             // If we rebuild all from scratch or have an updated keyspace, rebuild the token map
             // since some replication on some keyspace may have changed
             if ((targetType == null || targetType == KEYSPACE)) {
                 cluster.submitNodeListRefresh();
             }
->>>>>>> 7c8afa1f
         } catch (ConnectionException e) {
             logger.debug("[Control connection] Connection error while refreshing schema ({})", e.getMessage());
             signalError();
@@ -331,11 +319,7 @@
         }
     }
 
-<<<<<<< HEAD
-    static void refreshSchema(Connection connection, SchemaElement targetType, String targetKeyspace, String targetName, List<String> targetSignature, Cluster.Manager cluster, boolean isInitialConnection) throws ConnectionException, BusyConnectionException, ExecutionException, InterruptedException {
-=======
-    static void refreshSchema(Connection connection, SchemaElement targetType, String targetKeyspace, String targetName, Cluster.Manager cluster) throws ConnectionException, BusyConnectionException, ExecutionException, InterruptedException {
->>>>>>> 7c8afa1f
+    static void refreshSchema(Connection connection, SchemaElement targetType, String targetKeyspace, String targetName, List<String> targetSignature, Cluster.Manager cluster) throws ConnectionException, BusyConnectionException, ExecutionException, InterruptedException {
         Host host = cluster.metadata.getHost(connection.address);
         // Neither host, nor it's version should be null. But instead of dying if there is a race or something, we can kind of try to infer
         // a Cassandra version from the protocol version (this is not full proof, we can have the protocol 1 against C* 2.0+, but it's worth
@@ -417,15 +401,11 @@
         return cassandraVersion.getMajor() > 2 || (cassandraVersion.getMajor() == 2 && cassandraVersion.getMinor() >= 1);
     }
 
-<<<<<<< HEAD
     private static boolean supportsUdfs(VersionNumber cassandraVersion) {
         return cassandraVersion.getMajor() > 2 || (cassandraVersion.getMajor() == 2 && cassandraVersion.getMinor() >= 2);
     }
 
-    public void refreshNodeListAndTokenMap() {
-=======
     void refreshNodeListAndTokenMap() {
->>>>>>> 7c8afa1f
         Connection c = connectionRef.get();
         // At startup, when we add the initial nodes, this will be null, which is ok
         if (c == null || c.isClosed())
@@ -729,7 +709,6 @@
         onHostGone(host);
     }
 
-    @Override
     public void onRemove(Host host) {
         onHostGone(host);
         cluster.submitNodeListRefresh();
@@ -747,42 +726,17 @@
         }
     }
 
-<<<<<<< HEAD
-=======
     @Override
     public void onConnectionDefunct(Connection connection) {
         if (connection == connectionRef.get())
             backgroundReconnect(0);
     }
 
-    @Override
-    public void onSuspected(Host host) {
-    }
-
-    @Override
->>>>>>> 7c8afa1f
     public void onAdd(Host host) {
         // Refresh infos and token map if we didn't knew about that host, i.e. if we either don't have basic infos on it,
         // or it's not part of our computed token map
         Metadata.TokenMap tkmap = cluster.metadata.tokenMap;
         if (host.getCassandraVersion() == null || tkmap == null || !tkmap.hosts.contains(host))
-<<<<<<< HEAD
-            refreshNodeListAndTokenMap();
-    }
-
-    public void onRemove(Host host) {
-        Connection current = connectionRef.get();
-        if (logger.isDebugEnabled())
-            logger.debug("[Control connection] {} has been removed, currently connected to {}", host, current == null ? "nobody" : current.address);
-
-        // Schedule a reconnection if that was our control host
-        if (current != null && current.address.equals(host.getSocketAddress())) {
-            backgroundReconnect(0);
-        }
-
-        refreshNodeListAndTokenMap();
-=======
             cluster.submitNodeListRefresh();
->>>>>>> 7c8afa1f
     }
 }