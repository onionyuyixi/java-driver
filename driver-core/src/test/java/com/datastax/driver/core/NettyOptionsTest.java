/*
 *      Copyright (C) 2012-2015 DataStax Inc.
 *
 *   Licensed under the Apache License, Version 2.0 (the "License");
 *   you may not use this file except in compliance with the License.
 *   You may obtain a copy of the License at
 *
 *      http://www.apache.org/licenses/LICENSE-2.0
 *
 *   Unless required by applicable law or agreed to in writing, software
 *   distributed under the License is distributed on an "AS IS" BASIS,
 *   WITHOUT WARRANTIES OR CONDITIONS OF ANY KIND, either express or implied.
 *   See the License for the specific language governing permissions and
 *   limitations under the License.
 */
package com.datastax.driver.core;

import io.netty.bootstrap.Bootstrap;
import io.netty.channel.ChannelHandler;
import io.netty.channel.ChannelHandlerContext;
import io.netty.channel.EventLoopGroup;
import io.netty.channel.nio.NioEventLoopGroup;
import io.netty.channel.socket.SocketChannel;
import io.netty.util.HashedWheelTimer;
import io.netty.util.Timer;
import org.mockito.invocation.InvocationOnMock;
import org.mockito.stubbing.Answer;
import org.testng.annotations.DataProvider;
import org.testng.annotations.Test;

import java.util.concurrent.ThreadFactory;

import static org.mockito.Answers.CALLS_REAL_METHODS;
import static org.mockito.Matchers.any;
import static org.mockito.Mockito.*;

public class NettyOptionsTest {

    @DataProvider(name = "NettyOptionsTest")
    public static Object[][] parameters() {
        Object[][] params = new Object[][]{{1, 1}, {3, 4}};
        return params;
    }

    @Test(groups = "short", dataProvider = "NettyOptionsTest")
    public void should_invoke_netty_options_hooks(int hosts, int coreConnections) throws Exception {
        //given
        CCMBridge ccm = CCMBridge.builder().withNodes(hosts).build();
        Cluster cluster = null;
        try {
            NettyOptions nettyOptions = mock(NettyOptions.class, CALLS_REAL_METHODS.get());
            EventLoopGroup eventLoopGroup = new NioEventLoopGroup();
            Timer timer = new HashedWheelTimer();
            doReturn(eventLoopGroup).when(nettyOptions).eventLoopGroup(any(ThreadFactory.class));
            doReturn(timer).when(nettyOptions).timer(any(ThreadFactory.class));
            final ChannelHandler handler = mock(ChannelHandler.class);
            doAnswer(new Answer() {
                @Override
                public Object answer(InvocationOnMock invocation) throws Throwable {
                    SocketChannel channel = (SocketChannel) invocation.getArguments()[0];
                    channel.pipeline().addLast("test-handler", handler);
                    return null;
                }
            }).when(nettyOptions).afterChannelInitialized(any(SocketChannel.class));
            cluster = Cluster.builder()
                    .addContactPointsWithPorts(ccm.addressOfNode(1))
<<<<<<< HEAD
                    .withAddressTranslator(ccm.addressTranslator())
=======
                    .withPort(ccm.getBinaryPort())
>>>>>>> 2c3c7490
                    .withPoolingOptions(new PoolingOptions()
                                    .setConnectionsPerHost(HostDistance.LOCAL, coreConnections, coreConnections)
                    )
                    .withNettyOptions(nettyOptions)
                    .build();
            // when
            cluster.connect();// force session creation to populate pools

            int expectedNumberOfCalls = TestUtils.numberOfLocalCoreConnections(cluster) * hosts + 1;
            // If the driver supports a more recent protocol version than C*, the negotiation at startup
            // will open 1 extra connection.
            if (!ProtocolVersion.NEWEST_SUPPORTED.isSupportedBy(TestUtils.findHost(cluster, 1)))
                expectedNumberOfCalls += 1;

            cluster.close();
            // then
            verify(nettyOptions, times(1)).eventLoopGroup(any(ThreadFactory.class));
            verify(nettyOptions, times(1)).channelClass();
            verify(nettyOptions, times(1)).timer(any(ThreadFactory.class));
            // per-connection hooks will be called coreConnections * hosts + 1 times:
            // the extra call is for the control connection
            verify(nettyOptions, times(expectedNumberOfCalls)).afterBootstrapInitialized(any(Bootstrap.class));
            verify(nettyOptions, times(expectedNumberOfCalls)).afterChannelInitialized(any(SocketChannel.class));
            verify(handler, times(expectedNumberOfCalls)).handlerAdded(any(ChannelHandlerContext.class));
            verify(handler, times(expectedNumberOfCalls)).handlerRemoved(any(ChannelHandlerContext.class));
            verify(nettyOptions, times(1)).onClusterClose(eventLoopGroup);
            verify(nettyOptions, times(1)).onClusterClose(timer);
            verifyNoMoreInteractions(nettyOptions);
        } finally {
            if (cluster != null)
                cluster.close();
            ccm.remove();
        }
    }

}<|MERGE_RESOLUTION|>--- conflicted
+++ resolved
@@ -64,11 +64,7 @@
             }).when(nettyOptions).afterChannelInitialized(any(SocketChannel.class));
             cluster = Cluster.builder()
                     .addContactPointsWithPorts(ccm.addressOfNode(1))
-<<<<<<< HEAD
-                    .withAddressTranslator(ccm.addressTranslator())
-=======
                     .withPort(ccm.getBinaryPort())
->>>>>>> 2c3c7490
                     .withPoolingOptions(new PoolingOptions()
                                     .setConnectionsPerHost(HostDistance.LOCAL, coreConnections, coreConnections)
                     )
