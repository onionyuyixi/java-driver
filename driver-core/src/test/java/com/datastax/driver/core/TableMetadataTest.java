/*
 *      Copyright (C) 2012-2015 DataStax Inc.
 *
 *   Licensed under the Apache License, Version 2.0 (the "License");
 *   you may not use this file except in compliance with the License.
 *   You may obtain a copy of the License at
 *
 *      http://www.apache.org/licenses/LICENSE-2.0
 *
 *   Unless required by applicable law or agreed to in writing, software
 *   distributed under the License is distributed on an "AS IS" BASIS,
 *   WITHOUT WARRANTIES OR CONDITIONS OF ANY KIND, either express or implied.
 *   See the License for the specific language governing permissions and
 *   limitations under the License.
 */
package com.datastax.driver.core;

<<<<<<< HEAD
import com.datastax.driver.core.utils.CassandraVersion;
import com.google.common.collect.ImmutableMap;
import org.testng.annotations.Test;

import java.nio.ByteBuffer;

import static com.datastax.driver.core.Assertions.assertThat;
import static com.datastax.driver.core.ClusteringOrder.ASC;
import static com.datastax.driver.core.ClusteringOrder.DESC;
import static com.datastax.driver.core.DataType.*;
import static org.assertj.core.api.Assertions.entry;

@CCMConfig(clusterProvider = "createClusterBuilderNoDebouncing")
public class TableMetadataTest extends CCMTestsSupport {

    @Test(groups = "short")
    public void should_parse_table_without_clustering_columns() {
        // given
        String cql = String.format("CREATE TABLE %s.static (\n"
                + "    k text,\n"
                + "    i int,\n"
                + "    m map<text, timeuuid>,\n"
                + "    v int,\n"
                + "    PRIMARY KEY (k)\n"
                + ");", keyspace);
        // when
        session.execute(cql);
        TableMetadata table = cluster.getMetadata().getKeyspace(keyspace).getTable("static");
        // then
        assertThat(table).isNotNull().hasName("static").hasNumberOfColumns(4).isNotCompactStorage();
        assertThat(table.getColumns().get(0)).isNotNull().hasName("k").isPartitionKey().hasType(text());
        assertThat(table.getColumns().get(1)).isNotNull().hasName("i").isRegularColumn().hasType(cint());
        assertThat(table.getColumns().get(2)).isNotNull().hasName("m").isRegularColumn().hasType(map(text(), timeuuid()));
        assertThat(table.getColumns().get(3)).isNotNull().hasName("v").isRegularColumn().hasType(cint());
    }

    @Test(groups = "short")
    public void should_parse_table_with_clustering_columns() {
        // given
        String cql = String.format("CREATE TABLE %s.sparse (\n"
                + "    k text,\n"
                + "    c1 int,\n"
                + "    c2 float,\n"
                + "    l list<text>,\n"
                + "    v int,\n"
                + "    PRIMARY KEY (k, c1, c2)\n"
                + ") WITH CLUSTERING ORDER BY (c1 ASC, c2 DESC);", keyspace);
        // when
        session.execute(cql);
        TableMetadata table = cluster.getMetadata().getKeyspace(keyspace).getTable("sparse");
        // then
        assertThat(table).isNotNull().hasName("sparse").hasNumberOfColumns(5).isNotCompactStorage();
        assertThat(table.getColumns().get(0)).isNotNull().hasName("k").isPartitionKey().hasType(text());
        assertThat(table.getColumns().get(1)).isNotNull().hasName("c1").isClusteringColumn().hasClusteringOrder(ASC).hasType(cint());
        assertThat(table.getColumns().get(2)).isNotNull().hasName("c2").isClusteringColumn().hasClusteringOrder(DESC).hasType(cfloat());
        assertThat(table.getColumns().get(3)).isNotNull().hasName("l").isRegularColumn().hasType(list(text()));
        assertThat(table.getColumns().get(4)).isNotNull().hasName("v").isRegularColumn().hasType(cint());
    }

    @Test(groups = "short")
    public void should_parse_counter_table() {
        // given
        String cql = String.format("CREATE TABLE %s.counters (\n"
                + "    k text,\n"
                + "    c counter,\n"
                + "    PRIMARY KEY (k)\n"
                + ");", keyspace);
        // when
        session.execute(cql);
        TableMetadata table = cluster.getMetadata().getKeyspace(keyspace).getTable("counters");
        // then
        assertThat(table).isNotNull().hasName("counters").hasNumberOfColumns(2).isNotCompactStorage();
        assertThat(table.getColumns().get(0)).isNotNull().hasName("k").isPartitionKey().hasType(text());
        assertThat(table.getColumns().get(1)).isNotNull().hasName("c").isRegularColumn().hasType(counter());
    }

    @Test(groups = "short")
    public void should_parse_compact_static_table() {
        // given
        String cql = String.format("CREATE TABLE %s.compact_static (\n"
                + "    k text,\n"
                + "    i int,\n"
                + "    t timeuuid,\n"
                + "    v int,\n"
                + "    PRIMARY KEY (k)\n"
                + ") WITH COMPACT STORAGE;", keyspace);
        // when
        session.execute(cql);
        TableMetadata table = cluster.getMetadata().getKeyspace(keyspace).getTable("compact_static");
        // then
        assertThat(table).isNotNull().hasName("compact_static").hasNumberOfColumns(4).isCompactStorage();
        assertThat(table.getColumns().get(0)).isNotNull().hasName("k").isPartitionKey().hasType(text());
        assertThat(table.getColumns().get(1)).isNotNull().hasName("i").isRegularColumn().hasType(cint());
        assertThat(table.getColumns().get(2)).isNotNull().hasName("t").isRegularColumn().hasType(timeuuid());
        assertThat(table.getColumns().get(3)).isNotNull().hasName("v").isRegularColumn().hasType(cint());
    }

    @Test(groups = "short")
    public void should_parse_dense_table() {
        // given
        String cql = String.format("CREATE TABLE %s.dense (\n"
                + "        k int,\n"
                + "        c int,\n"
                + "        PRIMARY KEY (k, c)\n"
                + "    ) WITH COMPACT STORAGE;", keyspace);
        // when
        session.execute(cql);
        TableMetadata table = cluster.getMetadata().getKeyspace(keyspace).getTable("dense");
        // then
        assertThat(table).isNotNull().hasName("dense").hasNumberOfColumns(2).isCompactStorage();
        assertThat(table.getColumns().get(0)).isNotNull().hasName("k").isPartitionKey().hasType(cint());
        assertThat(table.getColumns().get(1)).isNotNull().hasName("c").isClusteringColumn().hasType(cint());
    }

    @Test(groups = "short")
    public void should_parse_compact_dynamic_table() {
        // given
        String cql = String.format("CREATE TABLE %s.compact_dynamic (\n"
                + "    k text,\n"
                + "    c int,\n"
                + "    v timeuuid,\n"
                + "    PRIMARY KEY (k, c)\n"
                + ") WITH COMPACT STORAGE;", keyspace);
        // when
        session.execute(cql);
        TableMetadata table = cluster.getMetadata().getKeyspace(keyspace).getTable("compact_dynamic");
        // then
        assertThat(table).isNotNull().hasName("compact_dynamic").hasNumberOfColumns(3).isCompactStorage();
        assertThat(table.getColumns().get(0)).isNotNull().hasName("k").isPartitionKey().hasType(text());
        assertThat(table.getColumns().get(1)).isNotNull().hasName("c").isClusteringColumn().hasClusteringOrder(ASC).hasType(cint());
        assertThat(table.getColumns().get(2)).isNotNull().hasName("v").isRegularColumn().hasType(timeuuid());
    }

    @Test(groups = "short")
    public void should_parse_compact_table_with_multiple_clustering_columns() {
        // given
        String cql = String.format("CREATE TABLE %s.compact_composite (\n"
                + "    k text,\n"
                + "    c1 int,\n"
                + "    c2 float,\n"
                + "    c3 double,\n"
                + "    v timeuuid,\n"
                + "    PRIMARY KEY (k, c1, c2, c3)\n"
                + ") WITH COMPACT STORAGE;", keyspace);
        // when
        session.execute(cql);
        TableMetadata table = cluster.getMetadata().getKeyspace(keyspace).getTable("compact_composite");
        // then
        assertThat(table).isNotNull().hasName("compact_composite").hasNumberOfColumns(5).isCompactStorage();
        assertThat(table.getColumns().get(0)).isNotNull().hasName("k").isPartitionKey().hasType(text());
        assertThat(table.getColumns().get(1)).isNotNull().hasName("c1").isClusteringColumn().hasClusteringOrder(ASC).hasType(cint());
        assertThat(table.getColumns().get(2)).isNotNull().hasName("c2").isClusteringColumn().hasClusteringOrder(ASC).hasType(cfloat());
        assertThat(table.getColumns().get(3)).isNotNull().hasName("c3").isClusteringColumn().hasClusteringOrder(ASC).hasType(cdouble());
        assertThat(table.getColumns().get(4)).isNotNull().hasName("v").isRegularColumn().hasType(timeuuid());
    }

    @Test(groups = "short")
    public void should_parse_table_options() {
        VersionNumber version = TestUtils.findHost(cluster, 1).getCassandraVersion();

        // given
        String cql;

        // Cassandra 3.0 +
        if (version.getMajor() > 2) {
            cql = String.format("CREATE TABLE %s.with_options (\n"
                            + "    k text,\n"
                            + "    c1 int,\n"
                            + "    c2 int,\n"
                            + "    i int,\n"
                            + "    PRIMARY KEY (k, c1, c2)\n"
                            + ") WITH CLUSTERING ORDER BY (c1 DESC, c2 ASC)\n"
                            + "   AND read_repair_chance = 0.5\n"
                            + "   AND dclocal_read_repair_chance = 0.6\n"
                            + "   AND speculative_retry = '99.9PERCENTILE'\n"
                            // replicate_on_write not supported anymore in 3.0
                            + "   AND gc_grace_seconds = 42\n"
                            + "   AND bloom_filter_fp_chance = 0.01\n"
                            // older caching formats not supported anymore in 3.0
                            + "   AND caching =  { 'keys' : 'ALL', 'rows_per_partition' : 10 }\n"
                            + "   AND comment = 'My awesome table'\n"
                            + "   AND compaction = { 'class' : 'org.apache.cassandra.db.compaction.LeveledCompactionStrategy', 'sstable_size_in_mb' : 15 }\n"
                            + "   AND compression = { 'sstable_compression' : 'org.apache.cassandra.io.compress.SnappyCompressor', 'chunk_length_kb' : 128 }\n"
                            + "   AND crc_check_chance = 0.5;", // available from C* 3.0
                    keyspace);

            // older versions
        } else {
            cql = String.format("CREATE TABLE %s.with_options (\n"
                            + "    k text,\n"
                            + "    c1 int,\n"
                            + "    c2 int,\n"
                            + "    i int,\n"
                            + "    PRIMARY KEY (k, c1, c2)\n"
                            + ") WITH CLUSTERING ORDER BY (c1 DESC, c2 ASC)\n"
                            + "   AND read_repair_chance = 0.5\n"
                            + "   AND dclocal_read_repair_chance = 0.6\n"
                            + "   AND replicate_on_write = true\n"
                            + "   AND gc_grace_seconds = 42\n"
                            + "   AND bloom_filter_fp_chance = 0.01\n"
                            + "   AND caching = 'ALL'\n"
                            + "   AND comment = 'My awesome table'\n"
                            + "   AND compaction = { 'class' : 'org.apache.cassandra.db.compaction.LeveledCompactionStrategy', 'sstable_size_in_mb' : 15 }\n"
                            + "   AND compression = { 'sstable_compression' : 'org.apache.cassandra.io.compress.SnappyCompressor', 'chunk_length_kb' : 128 };",
                    keyspace);
        }

        // when
        session.execute(cql);
        TableMetadata table = cluster.getMetadata().getKeyspace(keyspace).getTable("with_options");

        // then
        assertThat(table).isNotNull().hasName("with_options").hasNumberOfColumns(4).isNotCompactStorage();
        assertThat(table.getColumns().get(0)).isNotNull().hasName("k").isPartitionKey().hasType(text());
        assertThat(table.getColumns().get(1)).isNotNull().hasName("c1").isClusteringColumn().hasClusteringOrder(DESC).hasType(cint());
        assertThat(table.getColumns().get(2)).isNotNull().hasName("c2").isClusteringColumn().hasClusteringOrder(ASC).hasType(cint());
        assertThat(table.getColumns().get(3)).isNotNull().hasName("i").isRegularColumn().hasType(cint());
        assertThat(table);

        // Cassandra 3.0 +
        if (version.getMajor() > 2) {

            assertThat(table.getOptions().getReadRepairChance()).isEqualTo(0.5);
            assertThat(table.getOptions().getLocalReadRepairChance()).isEqualTo(0.6);
            assertThat(table.getOptions().getGcGraceInSeconds()).isEqualTo(42);
            assertThat(table.getOptions().getBloomFilterFalsePositiveChance()).isEqualTo(0.01);
            assertThat(table.getOptions().getComment()).isEqualTo("My awesome table");
            assertThat(table.getOptions().getCaching()).contains(entry("keys", "ALL"));
            assertThat(table.getOptions().getCaching()).contains(entry("rows_per_partition", "10"));
            assertThat(table.getOptions().getCompaction()).contains(entry("class", "org.apache.cassandra.db.compaction.LeveledCompactionStrategy"));
            assertThat(table.getOptions().getCompaction()).contains(entry("sstable_size_in_mb", "15"));
            assertThat(table.getOptions().getCompression()).contains(entry("class", "org.apache.cassandra.io.compress.SnappyCompressor")); // sstable_compression becomes class
            assertThat(table.getOptions().getCompression()).contains(entry("chunk_length_in_kb", "128")); // note the "in" prefix
            assertThat(table.getOptions().getDefaultTimeToLive()).isEqualTo(0);
            assertThat(table.getOptions().getSpeculativeRetry()).isEqualTo("99.9PERCENTILE");
            assertThat(table.getOptions().getIndexInterval()).isNull();
            assertThat(table.getOptions().getMinIndexInterval()).isEqualTo(128);
            assertThat(table.getOptions().getMaxIndexInterval()).isEqualTo(2048);
            assertThat(table.getOptions().getReplicateOnWrite()).isTrue(); // default
            assertThat(table.getOptions().getCrcCheckChance()).isEqualTo(0.5);
            assertThat(table.getOptions().getExtensions()).isEmpty(); // default
            assertThat(table.asCQLQuery())
                    .contains("read_repair_chance = 0.5")
                    .contains("dclocal_read_repair_chance = 0.6")
                    .contains("gc_grace_seconds = 42")
                    .contains("bloom_filter_fp_chance = 0.01")
                    .contains("comment = 'My awesome table'")
                    .contains("'keys' : 'ALL'")
                    .contains("'rows_per_partition' : 10")
                    .contains("'class' : 'org.apache.cassandra.db.compaction.LeveledCompactionStrategy'")
                    .contains("'sstable_size_in_mb' : 15")
                    .contains("'class' : 'org.apache.cassandra.io.compress.SnappyCompressor'") // sstable_compression becomes class
                    .contains("'chunk_length_in_kb' : 128") // note the "in" prefix
                    .contains("default_time_to_live = 0")
                    .contains("speculative_retry = '99.9PERCENTILE'")
                    .contains("min_index_interval = 128")
                    .contains("max_index_interval = 2048")
                    .contains("crc_check_chance = 0.5")
                    .doesNotContain(" index_interval")
                    .doesNotContain("replicate_on_write");

            // Cassandra 2.1 and 2.2
        } else if (version.getMajor() == 2 && version.getMinor() > 0) {

            // With 2.1 we have different options, the caching option changes and replicate_on_write disappears
            assertThat(table.getOptions().getReadRepairChance()).isEqualTo(0.5);
            assertThat(table.getOptions().getLocalReadRepairChance()).isEqualTo(0.6);
            assertThat(table.getOptions().getGcGraceInSeconds()).isEqualTo(42);
            assertThat(table.getOptions().getBloomFilterFalsePositiveChance()).isEqualTo(0.01);
            assertThat(table.getOptions().getComment()).isEqualTo("My awesome table");
            assertThat(table.getOptions().getCaching()).contains(entry("keys", "ALL"));
            assertThat(table.getOptions().getCaching()).contains(entry("rows_per_partition", "ALL"));
            assertThat(table.getOptions().getCompaction()).contains(entry("class", "org.apache.cassandra.db.compaction.LeveledCompactionStrategy"));
            assertThat(table.getOptions().getCompaction()).contains(entry("sstable_size_in_mb", "15"));
            assertThat(table.getOptions().getCompression()).contains(entry("sstable_compression", "org.apache.cassandra.io.compress.SnappyCompressor"));
            assertThat(table.getOptions().getCompression()).contains(entry("chunk_length_kb", "128"));
            assertThat(table.getOptions().getDefaultTimeToLive()).isEqualTo(0);
            assertThat(table.getOptions().getSpeculativeRetry()).isEqualTo("99.0PERCENTILE");
            assertThat(table.getOptions().getIndexInterval()).isNull();
            assertThat(table.getOptions().getMinIndexInterval()).isEqualTo(128);
            assertThat(table.getOptions().getMaxIndexInterval()).isEqualTo(2048);
            assertThat(table.getOptions().getReplicateOnWrite()).isTrue(); // default
            assertThat(table.getOptions().getExtensions()).isEmpty();
            assertThat(table.asCQLQuery())
                    .contains("read_repair_chance = 0.5")
                    .contains("dclocal_read_repair_chance = 0.6")
                    .contains("gc_grace_seconds = 42")
                    .contains("bloom_filter_fp_chance = 0.01")
                    .contains("comment = 'My awesome table'")
                    .contains("'keys' : 'ALL'")
                    .contains("'rows_per_partition' : 'ALL'")
                    .contains("'class' : 'org.apache.cassandra.db.compaction.LeveledCompactionStrategy'")
                    .contains("'sstable_size_in_mb' : 15")
                    .contains("'sstable_compression' : 'org.apache.cassandra.io.compress.SnappyCompressor'")
                    .contains("'chunk_length_kb' : 128")
                    .contains("default_time_to_live = 0")
                    .contains("speculative_retry = '99.0PERCENTILE'")
                    .contains("min_index_interval = 128")
                    .contains("max_index_interval = 2048")
                    .doesNotContain(" index_interval")
                    .doesNotContain("replicate_on_write");

            // Cassandra 2.0
        } else if (version.getMajor() == 2 && version.getMinor() == 0) {

            assertThat(table.getOptions().getReadRepairChance()).isEqualTo(0.5);
            assertThat(table.getOptions().getLocalReadRepairChance()).isEqualTo(0.6);
            assertThat(table.getOptions().getGcGraceInSeconds()).isEqualTo(42);
            assertThat(table.getOptions().getBloomFilterFalsePositiveChance()).isEqualTo(0.01);
            assertThat(table.getOptions().getComment()).isEqualTo("My awesome table");
            assertThat(table.getOptions().getCaching()).contains(entry("keys", "ALL"));
            assertThat(table.getOptions().getCaching()).doesNotContain(entry("rows_per_partition", "ALL")); // 2.1 +
            assertThat(table.getOptions().getCompaction()).contains(entry("class", "org.apache.cassandra.db.compaction.LeveledCompactionStrategy"));
            assertThat(table.getOptions().getCompaction()).contains(entry("sstable_size_in_mb", "15"));
            assertThat(table.getOptions().getCompression()).contains(entry("sstable_compression", "org.apache.cassandra.io.compress.SnappyCompressor"));
            assertThat(table.getOptions().getCompression()).contains(entry("chunk_length_kb", "128"));
            assertThat(table.getOptions().getDefaultTimeToLive()).isEqualTo(0);
            assertThat(table.getOptions().getSpeculativeRetry()).isEqualTo("99.0PERCENTILE"); // default
            assertThat(table.getOptions().getIndexInterval()).isEqualTo(128);
            assertThat(table.getOptions().getMinIndexInterval()).isNull();
            assertThat(table.getOptions().getMaxIndexInterval()).isNull();
            assertThat(table.getOptions().getReplicateOnWrite()).isTrue(); // explicitly set
            assertThat(table.getOptions().getExtensions()).isEmpty();
            assertThat(table.asCQLQuery())
                    .contains("read_repair_chance = 0.5")
                    .contains("dclocal_read_repair_chance = 0.6")
                    .contains("gc_grace_seconds = 42")
                    .contains("bloom_filter_fp_chance = 0.01")
                    .contains("comment = 'My awesome table'")
                    .contains("caching = 'ALL'")
                    .contains("'class' : 'org.apache.cassandra.db.compaction.LeveledCompactionStrategy'")
                    .contains("'sstable_size_in_mb' : 15")
                    .contains("'sstable_compression' : 'org.apache.cassandra.io.compress.SnappyCompressor'")
                    .contains("'chunk_length_kb' : 128")
                    .contains("replicate_on_write = true")
                    .contains("index_interval = 128")
                    .contains("speculative_retry = '99.0PERCENTILE'")
                    .contains("default_time_to_live = 0")
                    .doesNotContain("min_index_interval") // 2.1 +
                    .doesNotContain("max_index_interval"); // 2.1 +

            // Cassandra 1.2
        } else {

            assertThat(table.getOptions().getReadRepairChance()).isEqualTo(0.5);
            assertThat(table.getOptions().getLocalReadRepairChance()).isEqualTo(0.6);
            assertThat(table.getOptions().getGcGraceInSeconds()).isEqualTo(42);
            assertThat(table.getOptions().getBloomFilterFalsePositiveChance()).isEqualTo(0.01);
            assertThat(table.getOptions().getComment()).isEqualTo("My awesome table");
            assertThat(table.getOptions().getCaching()).contains(entry("keys", "ALL"));
            assertThat(table.getOptions().getCaching()).doesNotContain(entry("rows_per_partition", "ALL")); // 2.1 +
            assertThat(table.getOptions().getCompaction()).contains(entry("class", "org.apache.cassandra.db.compaction.LeveledCompactionStrategy"));
            assertThat(table.getOptions().getCompaction()).contains(entry("sstable_size_in_mb", "15"));
            assertThat(table.getOptions().getCompression()).contains(entry("sstable_compression", "org.apache.cassandra.io.compress.SnappyCompressor"));
            assertThat(table.getOptions().getCompression()).contains(entry("chunk_length_kb", "128"));
            assertThat(table.getOptions().getDefaultTimeToLive()).isEqualTo(0); // default
            assertThat(table.getOptions().getSpeculativeRetry()).isEqualTo("NONE"); // default
            assertThat(table.getOptions().getIndexInterval()).isNull();
            assertThat(table.getOptions().getMinIndexInterval()).isNull();
            assertThat(table.getOptions().getMaxIndexInterval()).isNull();
            assertThat(table.getOptions().getReplicateOnWrite()).isTrue(); // explicitly set
            assertThat(table.getOptions().getExtensions()).isEmpty();
            assertThat(table.asCQLQuery())
                    .contains("read_repair_chance = 0.5")
                    .contains("dclocal_read_repair_chance = 0.6")
                    .contains("gc_grace_seconds = 42")
                    .contains("bloom_filter_fp_chance = 0.01")
                    .contains("comment = 'My awesome table'")
                    .contains("caching = 'ALL'")
                    .contains("'class' : 'org.apache.cassandra.db.compaction.LeveledCompactionStrategy'")
                    .contains("'sstable_size_in_mb' : 15")
                    .contains("'sstable_compression' : 'org.apache.cassandra.io.compress.SnappyCompressor'")
                    .contains("'chunk_length_kb' : 128")
                    .contains("replicate_on_write = true")
                    .doesNotContain("index_interval")  // 2.0
                    .doesNotContain("min_index_interval")  // 2.1 +
                    .doesNotContain("max_index_interval")  // 2.1 +
                    .doesNotContain("speculative_retry")  // 2.0 +
                    .doesNotContain("default_time_to_live"); // 2.0 +

        }

    }

    /**
     * Validates that metadata is appropriately parsed when using the new compression options format introduced
     * in 3.0.0-alpha1.   Since compression options are parsed as a String map, this should behave exactly as
     * the old style compression options used in {@link #should_parse_table_options}.
     *
     * @jira_ticket CASSANDRA-9424
     */
    @Test(groups = "short")
    @CassandraVersion(major = 3.0)
    public void should_parse_new_compression_options() {
        // given
        String cql = String.format("CREATE TABLE %s.new_compression_options (\n"
                        + "    k text,\n"
                        + "    c1 int,\n"
                        + "    c2 int,\n"
                        + "    i int,\n"
                        + "    PRIMARY KEY (k, c1, c2)\n"
                        + ") WITH CLUSTERING ORDER BY (c1 DESC, c2 ASC)\n"
                        + "   AND compression = { 'class' : 'DeflateCompressor', 'chunk_length_in_kb' : 128 };",
                keyspace);

        // when
        session.execute(cql);
        TableMetadata table = cluster.getMetadata().getKeyspace(keyspace).getTable("new_compression_options");

        // then
        assertThat(table.getOptions().getCompression())
                .contains(entry("class", "org.apache.cassandra.io.compress.DeflateCompressor"))
                .contains(entry("chunk_length_in_kb", "128"));
=======
import org.testng.annotations.Test;

import static org.assertj.core.api.Assertions.assertThat;

@CCMConfig(clusterProvider = "createClusterBuilderNoDebouncing")
public class TableMetadataTest extends CCMTestsSupport {
    @Override
    public void onTestContextInitialized() {
        execute(
                "CREATE TABLE single_quote (\n"
                        + "    c1 int PRIMARY KEY\n"
                        + ") WITH  comment = 'comment with single quote '' should work'"
        );
>>>>>>> 1d3aa2fb
    }

    @Test(groups = "short")
    public void should_escape_single_quote_table_comment() {
<<<<<<< HEAD
        // given
        String cql = String.format("CREATE TABLE %s.single_quote (\n"
                        + "    c1 int PRIMARY KEY\n"
                        + ") WITH  comment = 'comment with single quote '' should work'",
                keyspace);
        // when
        session.execute(cql);
        TableMetadata table = cluster.getMetadata().getKeyspace(keyspace).getTable("single_quote");
        // then
        assertThat(table.getOptions().getComment()).isEqualTo("comment with single quote ' should work");
        assertThat(table.asCQLQuery()).contains("comment = 'comment with single quote '' should work'");
    }

    @Test(groups = "short")
    public void should_not_mix_indexes_from_different_tables() {
        String[] statements = {
                "CREATE TABLE test_ab (a int PRIMARY KEY, b int);",
                "CREATE INDEX test_b on test_ab (b);",
                "CREATE TABLE test_cd (c int PRIMARY KEY, d int);",
                "CREATE INDEX test_d on test_cd (d);",
        };
        for (String statement : statements)
            session.execute(statement);

        TableMetadata table_ab = cluster.getMetadata().getKeyspace(keyspace).getTable("test_ab");
        TableMetadata table_cd = cluster.getMetadata().getKeyspace(keyspace).getTable("test_cd");

        assertThat(table_ab.getIndexes().size()).isEqualTo(1);
        assertThat(table_ab.getIndexes()).extracting("name").containsOnly("test_b");
        assertThat(table_cd.getIndexes().size()).isEqualTo(1);
        assertThat(table_cd.getIndexes()).extracting("name").containsOnly("test_d");
    }

    /**
     * Validates that the 'extensions' option is properly parsed when set on a table.
     * This value is currently not modifiable via CQL so we fake out a table containing
     * populated extensions by updating the extensions column in system_schema.tables
     * and forcing a schema refresh on it.
     *
     * @jira_ticket JAVA-938, CASSANDRA-9426
     * @test_category metadata
     */
    @Test(groups = "short")
    @CassandraVersion(major = 3.0)
    public void should_parse_extensions_from_table_options() throws Exception {
        // given
        // create a simple table and retrieve it's metadata from system_schema.tables.
        String cql = String.format("CREATE TABLE %s.table_with_extensions (\n"
                + "    k text,\n"
                + "    c int,\n"
                + "    v timeuuid,\n"
                + "    PRIMARY KEY (k, c)\n"
                + ");", keyspace);
        session.execute(cql);

        // Manually change column value in system_schema.tables and force a schema refresh on that table.
        ImmutableMap<String, ByteBuffer> extensions = ImmutableMap.of("Hello", ByteBuffer.wrap("World".getBytes("UTF-8")));
        session.execute("update system_schema.tables set extensions=? where keyspace_name=? and table_name=?", extensions, keyspace, "table_with_extensions");
        cluster.manager.controlConnection.refreshSchema(SchemaElement.TABLE, keyspace, "table_with_extensions", null);

        // when retrieving the table's metadata.
        TableMetadata table = cluster.getMetadata().getKeyspace(keyspace).getTable("table_with_extensions");
        // then the table's options should contain populated extensions.
        assertThat(table.getOptions().getExtensions()).isEqualTo(extensions);
=======
        TableMetadata table = cluster().getMetadata().getKeyspace(keyspace).getTable("single_quote");
        assertThat(table.asCQLQuery()).contains("comment with single quote '' should work");
>>>>>>> 1d3aa2fb
    }
}<|MERGE_RESOLUTION|>--- conflicted
+++ resolved
@@ -15,7 +15,6 @@
  */
 package com.datastax.driver.core;
 
-<<<<<<< HEAD
 import com.datastax.driver.core.utils.CassandraVersion;
 import com.google.common.collect.ImmutableMap;
 import org.testng.annotations.Test;
@@ -42,8 +41,8 @@
                 + "    PRIMARY KEY (k)\n"
                 + ");", keyspace);
         // when
-        session.execute(cql);
-        TableMetadata table = cluster.getMetadata().getKeyspace(keyspace).getTable("static");
+        session().execute(cql);
+        TableMetadata table = cluster().getMetadata().getKeyspace(keyspace).getTable("static");
         // then
         assertThat(table).isNotNull().hasName("static").hasNumberOfColumns(4).isNotCompactStorage();
         assertThat(table.getColumns().get(0)).isNotNull().hasName("k").isPartitionKey().hasType(text());
@@ -64,8 +63,8 @@
                 + "    PRIMARY KEY (k, c1, c2)\n"
                 + ") WITH CLUSTERING ORDER BY (c1 ASC, c2 DESC);", keyspace);
         // when
-        session.execute(cql);
-        TableMetadata table = cluster.getMetadata().getKeyspace(keyspace).getTable("sparse");
+        session().execute(cql);
+        TableMetadata table = cluster().getMetadata().getKeyspace(keyspace).getTable("sparse");
         // then
         assertThat(table).isNotNull().hasName("sparse").hasNumberOfColumns(5).isNotCompactStorage();
         assertThat(table.getColumns().get(0)).isNotNull().hasName("k").isPartitionKey().hasType(text());
@@ -84,8 +83,8 @@
                 + "    PRIMARY KEY (k)\n"
                 + ");", keyspace);
         // when
-        session.execute(cql);
-        TableMetadata table = cluster.getMetadata().getKeyspace(keyspace).getTable("counters");
+        session().execute(cql);
+        TableMetadata table = cluster().getMetadata().getKeyspace(keyspace).getTable("counters");
         // then
         assertThat(table).isNotNull().hasName("counters").hasNumberOfColumns(2).isNotCompactStorage();
         assertThat(table.getColumns().get(0)).isNotNull().hasName("k").isPartitionKey().hasType(text());
@@ -103,8 +102,8 @@
                 + "    PRIMARY KEY (k)\n"
                 + ") WITH COMPACT STORAGE;", keyspace);
         // when
-        session.execute(cql);
-        TableMetadata table = cluster.getMetadata().getKeyspace(keyspace).getTable("compact_static");
+        session().execute(cql);
+        TableMetadata table = cluster().getMetadata().getKeyspace(keyspace).getTable("compact_static");
         // then
         assertThat(table).isNotNull().hasName("compact_static").hasNumberOfColumns(4).isCompactStorage();
         assertThat(table.getColumns().get(0)).isNotNull().hasName("k").isPartitionKey().hasType(text());
@@ -122,8 +121,8 @@
                 + "        PRIMARY KEY (k, c)\n"
                 + "    ) WITH COMPACT STORAGE;", keyspace);
         // when
-        session.execute(cql);
-        TableMetadata table = cluster.getMetadata().getKeyspace(keyspace).getTable("dense");
+        session().execute(cql);
+        TableMetadata table = cluster().getMetadata().getKeyspace(keyspace).getTable("dense");
         // then
         assertThat(table).isNotNull().hasName("dense").hasNumberOfColumns(2).isCompactStorage();
         assertThat(table.getColumns().get(0)).isNotNull().hasName("k").isPartitionKey().hasType(cint());
@@ -140,8 +139,8 @@
                 + "    PRIMARY KEY (k, c)\n"
                 + ") WITH COMPACT STORAGE;", keyspace);
         // when
-        session.execute(cql);
-        TableMetadata table = cluster.getMetadata().getKeyspace(keyspace).getTable("compact_dynamic");
+        session().execute(cql);
+        TableMetadata table = cluster().getMetadata().getKeyspace(keyspace).getTable("compact_dynamic");
         // then
         assertThat(table).isNotNull().hasName("compact_dynamic").hasNumberOfColumns(3).isCompactStorage();
         assertThat(table.getColumns().get(0)).isNotNull().hasName("k").isPartitionKey().hasType(text());
@@ -161,8 +160,8 @@
                 + "    PRIMARY KEY (k, c1, c2, c3)\n"
                 + ") WITH COMPACT STORAGE;", keyspace);
         // when
-        session.execute(cql);
-        TableMetadata table = cluster.getMetadata().getKeyspace(keyspace).getTable("compact_composite");
+        session().execute(cql);
+        TableMetadata table = cluster().getMetadata().getKeyspace(keyspace).getTable("compact_composite");
         // then
         assertThat(table).isNotNull().hasName("compact_composite").hasNumberOfColumns(5).isCompactStorage();
         assertThat(table.getColumns().get(0)).isNotNull().hasName("k").isPartitionKey().hasType(text());
@@ -174,7 +173,7 @@
 
     @Test(groups = "short")
     public void should_parse_table_options() {
-        VersionNumber version = TestUtils.findHost(cluster, 1).getCassandraVersion();
+        VersionNumber version = TestUtils.findHost(cluster(), 1).getCassandraVersion();
 
         // given
         String cql;
@@ -224,8 +223,8 @@
         }
 
         // when
-        session.execute(cql);
-        TableMetadata table = cluster.getMetadata().getKeyspace(keyspace).getTable("with_options");
+        session().execute(cql);
+        TableMetadata table = cluster().getMetadata().getKeyspace(keyspace).getTable("with_options");
 
         // then
         assertThat(table).isNotNull().hasName("with_options").hasNumberOfColumns(4).isNotCompactStorage();
@@ -422,41 +421,25 @@
                 keyspace);
 
         // when
-        session.execute(cql);
-        TableMetadata table = cluster.getMetadata().getKeyspace(keyspace).getTable("new_compression_options");
+        session().execute(cql);
+        TableMetadata table = cluster().getMetadata().getKeyspace(keyspace).getTable("new_compression_options");
 
         // then
         assertThat(table.getOptions().getCompression())
                 .contains(entry("class", "org.apache.cassandra.io.compress.DeflateCompressor"))
                 .contains(entry("chunk_length_in_kb", "128"));
-=======
-import org.testng.annotations.Test;
-
-import static org.assertj.core.api.Assertions.assertThat;
-
-@CCMConfig(clusterProvider = "createClusterBuilderNoDebouncing")
-public class TableMetadataTest extends CCMTestsSupport {
-    @Override
-    public void onTestContextInitialized() {
-        execute(
-                "CREATE TABLE single_quote (\n"
-                        + "    c1 int PRIMARY KEY\n"
-                        + ") WITH  comment = 'comment with single quote '' should work'"
-        );
->>>>>>> 1d3aa2fb
     }
 
     @Test(groups = "short")
     public void should_escape_single_quote_table_comment() {
-<<<<<<< HEAD
         // given
         String cql = String.format("CREATE TABLE %s.single_quote (\n"
                         + "    c1 int PRIMARY KEY\n"
                         + ") WITH  comment = 'comment with single quote '' should work'",
                 keyspace);
         // when
-        session.execute(cql);
-        TableMetadata table = cluster.getMetadata().getKeyspace(keyspace).getTable("single_quote");
+        session().execute(cql);
+        TableMetadata table = cluster().getMetadata().getKeyspace(keyspace).getTable("single_quote");
         // then
         assertThat(table.getOptions().getComment()).isEqualTo("comment with single quote ' should work");
         assertThat(table.asCQLQuery()).contains("comment = 'comment with single quote '' should work'");
@@ -471,10 +454,10 @@
                 "CREATE INDEX test_d on test_cd (d);",
         };
         for (String statement : statements)
-            session.execute(statement);
-
-        TableMetadata table_ab = cluster.getMetadata().getKeyspace(keyspace).getTable("test_ab");
-        TableMetadata table_cd = cluster.getMetadata().getKeyspace(keyspace).getTable("test_cd");
+            session().execute(statement);
+
+        TableMetadata table_ab = cluster().getMetadata().getKeyspace(keyspace).getTable("test_ab");
+        TableMetadata table_cd = cluster().getMetadata().getKeyspace(keyspace).getTable("test_cd");
 
         assertThat(table_ab.getIndexes().size()).isEqualTo(1);
         assertThat(table_ab.getIndexes()).extracting("name").containsOnly("test_b");
@@ -502,20 +485,16 @@
                 + "    v timeuuid,\n"
                 + "    PRIMARY KEY (k, c)\n"
                 + ");", keyspace);
-        session.execute(cql);
+        session().execute(cql);
 
         // Manually change column value in system_schema.tables and force a schema refresh on that table.
         ImmutableMap<String, ByteBuffer> extensions = ImmutableMap.of("Hello", ByteBuffer.wrap("World".getBytes("UTF-8")));
-        session.execute("update system_schema.tables set extensions=? where keyspace_name=? and table_name=?", extensions, keyspace, "table_with_extensions");
-        cluster.manager.controlConnection.refreshSchema(SchemaElement.TABLE, keyspace, "table_with_extensions", null);
+        session().execute("update system_schema.tables set extensions=? where keyspace_name=? and table_name=?", extensions, keyspace, "table_with_extensions");
+        cluster().manager.controlConnection.refreshSchema(SchemaElement.TABLE, keyspace, "table_with_extensions", null);
 
         // when retrieving the table's metadata.
-        TableMetadata table = cluster.getMetadata().getKeyspace(keyspace).getTable("table_with_extensions");
+        TableMetadata table = cluster().getMetadata().getKeyspace(keyspace).getTable("table_with_extensions");
         // then the table's options should contain populated extensions.
         assertThat(table.getOptions().getExtensions()).isEqualTo(extensions);
-=======
-        TableMetadata table = cluster().getMetadata().getKeyspace(keyspace).getTable("single_quote");
-        assertThat(table.asCQLQuery()).contains("comment with single quote '' should work");
->>>>>>> 1d3aa2fb
     }
 }