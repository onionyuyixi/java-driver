--- conflicted
+++ resolved
@@ -49,9 +49,7 @@
         return instance;
     }
 
-    @SuppressWarnings("unchecked")
     private static void validateAnnotations(Class<?> clazz, Class<? extends Annotation> allowed) {
-        @SuppressWarnings("unchecked")
         Collection<Annotation> classAnnotations = new HashSet<Annotation>();
         Collections.addAll(classAnnotations, clazz.getAnnotations());
         Class<? extends Annotation> invalid = validateAnnotations(classAnnotations, Collections.singleton(allowed));
@@ -64,17 +62,10 @@
     /**
      * Checks that a field is only annotated with the given mapping annotations, and that its "frozen" annotations are valid.
      */
-<<<<<<< HEAD
     static void validateAnnotations(PropertyMapper property, Collection<? extends Class<? extends Annotation>> allowed) {
         Class<? extends Annotation> invalid = validateAnnotations(property.getAnnotations(), allowed);
         if (invalid != null) {
             throw new IllegalArgumentException(String.format("Annotation @%s is not allowed on property '%s'",
-=======
-    static void validateAnnotations(Field field, String classDescription, Class<?>... allowed) {
-        Class<? extends Annotation> invalid = validateAnnotations(field.getAnnotations(), allowed);
-        if (invalid != null)
-            throw new IllegalArgumentException(String.format("Annotation @%s is not allowed on field %s of %s %s",
->>>>>>> 0086d6b7
                     invalid.getSimpleName(),
                     property));
         }
@@ -83,11 +74,7 @@
     }
 
     // Returns the offending annotation if there is one
-<<<<<<< HEAD
     private static Class<? extends Annotation> validateAnnotations(Collection<Annotation> annotations, Collection<? extends Class<? extends Annotation>> allowed) {
-=======
-    private static Class<? extends Annotation> validateAnnotations(Annotation[] annotations, Class<?>... allowed) {
->>>>>>> 0086d6b7
         for (Annotation annotation : annotations) {
             Class<? extends Annotation> actual = annotation.annotationType();
             if (actual.getPackage().equals(MAPPING_PACKAGE) && !allowed.contains(actual))
@@ -113,7 +100,6 @@
         }
     }
 
-<<<<<<< HEAD
     static void validateOrder(List<PropertyMapper> properties, String annotation) {
         for (int i = 0; i < properties.size(); i++) {
             PropertyMapper property = properties.get(i);
@@ -121,12 +107,6 @@
             if (pos != i)
                 throw new IllegalArgumentException(String.format("Invalid ordering value %d for annotation %s of property '%s', was expecting %d",
                         pos, annotation, property, i));
-=======
-    private static void checkValidComputed(Field field) {
-        Computed computed = field.getAnnotation(Computed.class);
-        if (computed != null && computed.value().isEmpty()) {
-            throw new IllegalArgumentException(String.format("Field %s: attribute 'value' of annotation @Computed is mandatory for computed fields", field.getName()));
->>>>>>> 0086d6b7
         }
     }
 }