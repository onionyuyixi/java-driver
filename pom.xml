<!--
  Licensed under the Apache License, Version 2.0 (the "License");
  you may not use this file except in compliance with the License.
  You may obtain a copy of the License at

    http://www.apache.org/licenses/LICENSE-2.0

  Unless required by applicable law or agreed to in writing, software
  distributed under the License is distributed on an "AS IS" BASIS,
  WITHOUT WARRANTIES OR CONDITIONS OF ANY KIND, either express or implied.
  See the License for the specific language governing permissions and
  limitations under the License. See accompanying LICENSE file.
-->
<project xmlns="http://maven.apache.org/POM/4.0.0" xmlns:xsi="http://www.w3.org/2001/XMLSchema-instance" xsi:schemaLocation="http://maven.apache.org/POM/4.0.0 http://maven.apache.org/maven-v4_0_0.xsd">
  <modelVersion>4.0.0</modelVersion>
  <parent>
    <groupId>org.sonatype.oss</groupId>
    <artifactId>oss-parent</artifactId>
    <version>7</version>
  </parent>
  
  <groupId>com.datastax.cassandra</groupId>
  <artifactId>cassandra-driver-parent</artifactId>
<<<<<<< HEAD
  <version>1.0.2-dse-SNAPSHOT</version>
=======
  <version>1.0.2-SNAPSHOT</version>
>>>>>>> c0a81003
  <packaging>pom</packaging>
  <name>DataStax Java Driver for Apache Cassandra</name>
  <description>A driver for Apache Cassandra 1.2+ that works exclusively with the Cassandra Query Language version 3 (CQL3) and Cassandra's binary protocol.</description>
  <url>https://github.com/datastax/java-driver</url>

  <modules>
    <module>driver-core</module>
    <module>driver-examples</module>
  </modules>

  <properties>
    <project.build.sourceEncoding>UTF-8</project.build.sourceEncoding>
<<<<<<< HEAD
    <cassandra.version>1.2.5</cassandra.version>
    <cassandra-dependency.version>1.2.5</cassandra-dependency.version>
=======
    <cassandra.version>1.2.6</cassandra.version>
    <cassandra-dependency.version>1.2.6</cassandra-dependency.version>
>>>>>>> c0a81003
  </properties>

  <dependencies>
    <dependency>
      <groupId>org.apache.cassandra</groupId>
      <artifactId>cassandra-all</artifactId>
      <version>${cassandra-dependency.version}</version>
    </dependency>

    <dependency>
      <groupId>log4j</groupId>
      <artifactId>log4j</artifactId>
      <version>1.2.17</version>
      <scope>test</scope>
    </dependency>

    <dependency>
      <groupId>org.slf4j</groupId>
      <artifactId>slf4j-log4j12</artifactId>
      <version>1.7.5</version>
      <scope>test</scope>
    </dependency>
  </dependencies>

  <build>
    <plugins>
      <plugin>
        <artifactId>maven-compiler-plugin</artifactId>
        <version>2.5.1</version>
        <configuration>
            <source>1.6</source>
            <target>1.6</target>
            <optimize>true</optimize>
            <showDeprecation>true</showDeprecation>
            <showWarnings>true</showWarnings>
        </configuration>
      </plugin>
      <plugin>
          <groupId>org.apache.maven.plugins</groupId>
          <artifactId>maven-source-plugin</artifactId>
          <version>2.2.1</version>
          <executions>
            <execution>
              <id>attach-sources</id>
              <goals>
                <goal>jar</goal>
              </goals>
            </execution>
          </executions>
      </plugin>
      <plugin>
          <groupId>org.apache.maven.plugins</groupId>
          <artifactId>maven-javadoc-plugin</artifactId>
          <version>2.9</version>
          <executions>
            <execution>
              <id>attach-javadocs</id>
              <goals>
                <goal>jar</goal>
              </goals>
            </execution>
          </executions>
      </plugin>
    </plugins>
  </build>

  <licenses>
    <license>
      <name>Apache 2</name>
      <url>http://www.apache.org/licenses/LICENSE-2.0.txt</url>
      <distribution>repo</distribution>
      <comments>Apache License Version 2.0</comments>
    </license>
  </licenses>

  <scm>
    <connection>scm:git:git@github.com:datastax/java-driver.git</connection>
    <developerConnection>scm:git:git@github.com:datastax/java-driver.git</developerConnection>
    <url>https://github.com/datastax/java-driver</url>
  </scm>

  <developers>
    <developer>
      <name>Various</name>
      <organization>DataStax</organization>
    </developer>
  </developers>
</project><|MERGE_RESOLUTION|>--- conflicted
+++ resolved
@@ -21,11 +21,7 @@
   
   <groupId>com.datastax.cassandra</groupId>
   <artifactId>cassandra-driver-parent</artifactId>
-<<<<<<< HEAD
   <version>1.0.2-dse-SNAPSHOT</version>
-=======
-  <version>1.0.2-SNAPSHOT</version>
->>>>>>> c0a81003
   <packaging>pom</packaging>
   <name>DataStax Java Driver for Apache Cassandra</name>
   <description>A driver for Apache Cassandra 1.2+ that works exclusively with the Cassandra Query Language version 3 (CQL3) and Cassandra's binary protocol.</description>
@@ -38,13 +34,8 @@
 
   <properties>
     <project.build.sourceEncoding>UTF-8</project.build.sourceEncoding>
-<<<<<<< HEAD
-    <cassandra.version>1.2.5</cassandra.version>
-    <cassandra-dependency.version>1.2.5</cassandra-dependency.version>
-=======
     <cassandra.version>1.2.6</cassandra.version>
     <cassandra-dependency.version>1.2.6</cassandra-dependency.version>
->>>>>>> c0a81003
   </properties>
 
   <dependencies>
